--- conflicted
+++ resolved
@@ -13,12 +13,12 @@
 dotenv.load_dotenv()
 
 
-<<<<<<< HEAD
 def find_index(steps, name):
     for step in steps:
         if step.get("name") == name:
             return steps.index(step)
-=======
+
+
 @staticmethod
 def get_agent_class(framework: str) -> type:
     if framework == "crewai":
@@ -26,7 +26,6 @@
     else:
         return BeeAgent
 
->>>>>>> 0b5fd605
 
 class Workflow:
     agents = {}
