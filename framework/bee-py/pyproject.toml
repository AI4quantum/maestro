[tool.poetry]
name = "bee_agent"
version = "0.1.0"
description = ""
authors = ["IBM"]
readme = "README.md"

[tool.poetry.dependencies]
python = ">= 3.11, < 3.13"
pydantic = "^2.10"
requests = "^2.32"
pylint = "^3.3.2"
pydantic-settings = "^2.6.1"
chevron = "^0.14.0"
types-requests = "^2.32.0.20241016"
litellm = "^1.55.3"
aiofiles = "^24.1.0"
pyventus = "^0.6.0"
<<<<<<< HEAD
wikipedia = "^1.4.0"
=======
mcp = "^1.2.0"
pytest = "^8.3.4"
pytest-asyncio = "^0.25.2"
>>>>>>> f75d6954

[tool.poetry.group.dev.dependencies]
tox = "^4.20"
black = "^24.0"
mypy = "^1.13"
ruff = "^0.6.7"
pylint = "^3.3.2"
pytest = "^8.3.3"

[build-system]
requires = ["poetry-core"]
build-backend = "poetry.core.masonry.api"

[tool.poetry.scripts]
lint = "dev_tools.scripts:lint"
commit = "dev_tools.scripts:commit"

[tool.pytest.ini_options]
addopts = "-v"
testpaths = ["tests"]
python_files = ["test_*.py", "*_test.py"]
log_cli = true
log_cli_level = "DEBUG"
log_cli_format = "%(asctime)s [%(levelname)8s] %(message)s (%(filename)s:%(lineno)s)"
log_cli_date_format = "%Y-%m-%d %H:%M:%S"
asyncio_mode = "strict"

[tool.pytest-asyncio]
asyncio_mode = "strict"
default_fixture_loop_scope = "function"<|MERGE_RESOLUTION|>--- conflicted
+++ resolved
@@ -16,13 +16,6 @@
 litellm = "^1.55.3"
 aiofiles = "^24.1.0"
 pyventus = "^0.6.0"
-<<<<<<< HEAD
-wikipedia = "^1.4.0"
-=======
-mcp = "^1.2.0"
-pytest = "^8.3.4"
-pytest-asyncio = "^0.25.2"
->>>>>>> f75d6954
 
 [tool.poetry.group.dev.dependencies]
 tox = "^4.20"
