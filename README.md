--- conflicted
+++ resolved
@@ -22,11 +22,7 @@
 
 2. Create an agent:
 ```bash
-<<<<<<< HEAD
-maestro run <agent_path>
-=======
-uv run maestro create <agent_path>
->>>>>>> e8987071
+maestro create <agent_path>
 ```
 
 3. Validate a workflow or agent:
