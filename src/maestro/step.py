#! /usr/bin/env python3
# SPDX-License-Identifier: Apache-2.0

import asyncio
import re
from dotenv import load_dotenv
from maestro.utils import eval_expression, convert_to_list

load_dotenv()

<<<<<<< HEAD
def strip_think_tags(text: str) -> str:
    return re.sub(r"<think>.*?</think>", "", text, flags=re.DOTALL).strip()
=======
>>>>>>> 492374d8

class Step:
    """
    A class representing a step in a workflow.

    Attributes:
        step_name (str): The name of the step.
        step_agent: The Agent instance for this step, if any.
        step_input (dict): The input/template config for this step.
        step_condition (list): The conditional branches for this step.
        step_parallel (list): List of Agents to run in parallel.
        step_loop (dict): Loop configuration for this step.
    """

    def __init__(self, step):
        self.step_name = step["name"]
        self.step_agent = step.get("agent")
        self.step_input = step.get("input")
        self.step_condition = step.get("condition")
        self.step_parallel = step.get("parallel")
        self.step_loop = step.get("loop")

    async def run(self, *args, context=None, step_index=None):
        """
        Runs the step, passing along any number of positional arguments
        (from the workflow's `inputs:`), plus an optional `context=`.

        Returns always a dict with at least {"prompt": ...} so downstream logic stays the same.
        """
        if args and isinstance(args[-1], dict):
            maybe_kwargs = args[-1]
            if "context" in maybe_kwargs or "step_index" in maybe_kwargs:
                args = args[:-1]
                context = maybe_kwargs.get("context")
                step_index = maybe_kwargs.get("step_index")

        if self.step_agent:
            if context is None:
                res = await self.step_agent.run(*args, step_index=step_index)
            else:
                res = await self.step_agent.run(
                    *args, context=context, step_index=step_index
                )
        else:
            res = args[-1] if args else ""

        if isinstance(res, dict):
            output = res.copy()
            prompt = output.get("prompt", "")
        else:
            prompt = res
            output = {"prompt": prompt}

        if self.step_input:
            prompt = self.input(prompt)
            output["prompt"] = prompt

        if self.step_condition:
            output["next"] = self.evaluate_condition(prompt)

        if self.step_parallel:
            prompt = await self.parallel(prompt, step_index=step_index)
            output["prompt"] = prompt

        if self.step_loop:
            prompt = await self.loop(prompt, step_index=step_index)
            output["prompt"] = prompt
        print(f"🐝 Response from {self.step_name}: {output['prompt']}")
        output["prompt"] = strip_think_tags(output["prompt"])

        return output

    def evaluate_condition(self, prompt):
        if self.step_condition[0].get("if"):
            return self.process_if(prompt)
        else:
            return self.process_case(prompt)

    def process_if(self, prompt):
        expr = self.step_condition[0]["if"]
        return (
            self.step_condition[0]["then"]
            if eval_expression(expr, prompt)
            else self.step_condition[0]["else"]
        )

    def process_case(self, prompt):
        default = ""
        for cond in self.step_condition:
            expr = cond.get("case")
            if expr and eval_expression(expr, prompt):
                return cond.get("do")
            default = cond.get("do", default)
        return default

    def input(self, prompt):
        user_prompt = self.step_input["prompt"].replace("{prompt}", str(prompt))
        template = self.step_input["template"]
        # special connector handling
        if "{CONNECTOR}" in template:
            return prompt
        response = input(user_prompt)
        return template.replace("{prompt}", prompt).replace("{response}", response)

    async def parallel(self, prompt, step_index=None):
        """
        This function runs multiple agents in parallel and returns the results as a string.

        Args:
            prompt (str): The input prompt for the agents to run.

        Returns:
            str: The results of running the agents in parallel as a string.
        """
        if "[" in prompt:
            args = convert_to_list(prompt)
            tasks = [
                asyncio.create_task(agent.run(args[idx], step_index=step_index))
                for idx, agent in enumerate(self.step_parallel)
            ]
        else:
            tasks = [
                asyncio.create_task(agent.run(prompt, step_index=step_index))
                for agent in self.step_parallel
            ]

        results = await asyncio.gather(*tasks)
        return str(results)

    async def loop(self, prompt, step_index=None):
        until = self.step_loop.get("until")
        agent = self.step_loop["agent"]
        prompt = str(prompt)
        if "[" in prompt:
            args = convert_to_list(prompt)
            results = []
            for arg in args:
                result = await agent.run(arg, step_index=step_index)
                results.append(result)
            return str(results)
        while True:
            prompt = await agent.run(prompt, step_index=step_index)
            if eval_expression(until, prompt):
                return prompt<|MERGE_RESOLUTION|>--- conflicted
+++ resolved
@@ -8,11 +8,10 @@
 
 load_dotenv()
 
-<<<<<<< HEAD
+
 def strip_think_tags(text: str) -> str:
     return re.sub(r"<think>.*?</think>", "", text, flags=re.DOTALL).strip()
-=======
->>>>>>> 492374d8
+
 
 class Step:
     """
