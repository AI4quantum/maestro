--- conflicted
+++ resolved
@@ -2,11 +2,8 @@
 # SPDX-License-Identifier: Apache-2.0
 
 import asyncio
-<<<<<<< HEAD
-=======
 from dotenv import load_dotenv
 
->>>>>>> 8d3efb3c
 from maestro.utils import eval_expression, convert_to_list
 
 load_dotenv()
@@ -51,7 +48,9 @@
             if context is None:
                 res = await self.step_agent.run(*args, step_index=step_index)
             else:
-                res = await self.step_agent.run(*args, context=context, step_index=step_index)
+                res = await self.step_agent.run(
+                    *args, context=context, step_index=step_index
+                )
         else:
             res = args[-1] if args else ""
 
@@ -124,39 +123,19 @@
         if "[" in prompt:
             args = convert_to_list(prompt)
             tasks = [
-<<<<<<< HEAD
-                asyncio.create_task(agent.run(args[index]))
-                for index, agent in enumerate(self.step_parallel)
-            ]
-        else:
-            tasks = [
-                asyncio.create_task(agent.run(prompt)) for agent in self.step_parallel
-            ]
-=======
                 asyncio.create_task(agent.run(args[idx], step_index=step_index))
                 for idx, agent in enumerate(self.step_parallel)
             ]
         else:
-            tasks = [asyncio.create_task(agent.run(prompt, step_index=step_index)) for agent in self.step_parallel]
+            tasks = [
+                asyncio.create_task(agent.run(prompt, step_index=step_index))
+                for agent in self.step_parallel
+            ]
 
->>>>>>> 8d3efb3c
         results = await asyncio.gather(*tasks)
         return str(results)
 
-<<<<<<< HEAD
-    async def loop(self, prompt):
-        """
-        This function is a loop that runs an agent on a given prompt until a certain condition is met.
-
-        Parameters:
-            prompt (str): The initial prompt for the agent to run.
-
-        Returns:
-            str: The final prompt after the loop has completed.
-        """
-=======
     async def loop(self, prompt, step_index=None):
->>>>>>> 8d3efb3c
         until = self.step_loop.get("until")
         agent = self.step_loop["agent"]
         prompt = str(prompt)
