# SPDX-License-Identifier: Apache-2.0
# Copyright © 2025 IBM

"""CLI command implementations for Maestro workflow management."""
import os
import re
import signal
import sys
import json
import traceback
import asyncio
import subprocess

import yaml
import jsonschema
import psutil

from jsonschema.exceptions import ValidationError, SchemaError

from maestro.deploy import Deploy
from maestro.workflow import Workflow, create_agents
from maestro.cli.common import Console, parse_yaml
<<<<<<< HEAD
from maestro.file_logger import FileLogger
from datetime import datetime, UTC
=======
from maestro.cli.fastapi_serve import serve_agent
>>>>>>> c7f94170

# Root CLI class
class CLI:
    """Root CLI class that handles command routing and initialization."""
    
    def __init__(self, args):
        self.args = args
        VERBOSE, DRY_RUN, SILENT = False, False, False
        if self.args['--verbose']:
            VERBOSE = True
        if self.args['--dry-run']:
            DRY_RUN = True
        if self.args['--silent']:
            SILENT = True

    def command(self):
        """Route to the appropriate command handler based on command line arguments.
        
        Returns:
            Command: An instance of the appropriate command handler class.
        """
        if self.args.get('validate') and self.args['validate']:
            return ValidateCmd(self.args)
        elif self.args.get('create') and self.args['create']:
            return CreateCmd(self.args)
        elif self.args.get('run') and self.args['run']:
            return RunCmd(self.args)
        elif self.args.get('deploy') and self.args['deploy']:
            return DeployCmd(self.args)
        elif self.args.get('mermaid') and self.args['mermaid']:
            return MermaidCmd(self.args)
        elif self.args.get('meta-agents') and self.args['meta-agents']:
            return MetaAgentsCmd(self.args)
        elif self.args.get('serve') and self.args['serve']:
            return ServeCmd(self.args)
        elif self.args.get('clean') and self.args['clean']:
            return CleanCmd(self.args)
        elif self.args.get('create-cr') and self.args['create-cr']:
            return CreateCrCmd(self.args)
        else:
            raise Exception("Invalid command")

# Base class for all commands
class Command:
    """Base class that provides common functionality for all command implementations."""
    
    def __init__(self, args):
        self.args = args
        self.__init_dry_run()
        
    def __init_dry_run(self):
        if self.args.get('--dry-run') and self.args['--dry-run']:
            self.__dry_run = True
            os.environ["DRY_RUN"] = "True"        
    
    def _check_verbose(self):
        if self.verbose():
            print(traceback.format_exc())

    def println(self, msg):
        self.print(msg + "\n")

    def print(self, msg):
        Console.print(msg)

    def warn(self, msg):
        Console.warn(msg)

    def verbose(self):
        return self.args['--verbose']
    
    def silent(self):
        return self.args['--silent']

    def dry_run(self):
        return self.__dry_run

    def execute(self):
        func = self.dispatch()
        rc = func()
        if rc == None:
            return 0
        else:
            if isinstance(rc, int):
                return rc
            else:
                return 1

    def dispatch(self):
        """Route to the appropriate command handler method based on command line arguments.
        
        Returns:
            function: The command handler method to execute.
        """
        if self.args['validate']:
            return self.validate
        elif self.args['create']:
            return self.create
        elif self.args['run']:
            return self.run
        elif self.args['deploy']:
            return self.deploy
        elif self.args['mermaid']:
            return self.mermaid
        elif self.args['meta-agents']:
            return self.meta_agents
        elif self.args['serve']:
            return self.serve
        elif self.args['clean']:
            return self.clean
        elif self.args['create-cr']:
            return self.create_cr
        else:
            raise Exception("Invalid subcommand")

# validate command group
#  maestro validate SCHEMA_FILE YAML_FILE [options]
class ValidateCmd(Command):
    """Command handler for validating YAML files against JSON schemas."""
    
    def __init__(self, args):
        self.args = args
        super().__init__(self.args)

    # private

    def __discover_schema_file(self, yaml_file):
        yaml_data = parse_yaml(yaml_file)
        if isinstance(yaml_data, list) and len(yaml_data) > 0:
            yaml_data = yaml_data[0]
        kind = yaml_data.get('kind')
        project_root = os.path.abspath(os.path.join(os.path.dirname(__file__), '../../../'))
        if kind == 'Agent':
            return os.path.join(project_root, 'schemas/agent_schema.json')
        elif kind == 'Tool':
            return os.path.join(project_root, 'schemas/tool_schema.json')
        elif kind == 'Workflow':
            return os.path.join(project_root, 'schemas/workflow_schema.json')
        elif kind == 'WorkflowRun':
            Console.ok("WorkflowRun is not supported")
            return None
        elif kind == 'CustomResourceDefinition':
            Console.ok("CustomResourceDefinition is not supported")
            return None
        else:
            raise ValueError(f"Unknown kind: {kind}")

    def __validate(self, schema_file, yaml_file):
        Console.print(f"validating {yaml_file} with schema {schema_file}")
        if schema_file is None:
            # Try to discover the schema file based on the yaml file
            project_root = os.path.abspath(os.path.join(os.path.dirname(__file__), '../../../'))
            if "agents.yaml" in yaml_file:
                schema_file = os.path.join(project_root, "schemas/agent_schema.json")
            elif "workflow.yaml" in yaml_file:
                schema_file = os.path.join(project_root, "schemas/workflow_schema.json")
            else:
                raise RuntimeError("Could not determine schema file from yaml file name")
        with open(schema_file, 'r', encoding='utf-8') as f:
            schema = json.load(f)
        with open(yaml_file, 'r', encoding='utf-8') as f:
            yamls = yaml.safe_load_all(f)
            for yaml_data in yamls:
                try:
                    if self.verbose():
                        Console.print(f"Validating YAML data: {json.dumps(yaml_data, indent=2)}")
                        Console.print(f"Against schema: {json.dumps(schema, indent=2)}")
                    jsonschema.validate(yaml_data, schema)
                    if not self.silent():
                        Console.ok("YAML file is valid.")
                except ValidationError as ve:
                    self._check_verbose()
                    Console.error(f"YAML file is NOT valid:\n {str(ve.message)}")
                    return 1
                except SchemaError as se:
                    self._check_verbose()
                    Console.error(f"Schema file is NOT valid:\n {str(se.message)}")
                    return 1
        return 0

    # public

    def SCHEMA_FILE(self):
        return self.args['SCHEMA_FILE']

    def YAML_FILE(self):
        return self.args['YAML_FILE']

    def name(self):
      return "validate"

    def validate(self):
        """Validate YAML files against JSON schemas.
        
        Returns:
            int: Return code (0 for success, 1 for failure)
        """
        if self.SCHEMA_FILE() is None or self.SCHEMA_FILE() == '':
            discovered_schema_file = ''
            try:
                discovered_schema_file = self.__discover_schema_file(self.YAML_FILE())
                if not discovered_schema_file:
                    return 0
            except Exception as e:
                Console.error(f"Invalid YAML file: {self.YAML_FILE()}: {str(e)}")
                return 1
            return self.__validate(discovered_schema_file, self.YAML_FILE())
        return self.__validate(self.SCHEMA_FILE(), self.YAML_FILE())

# Create command group
#  maestro create AGENTS_FILE [options]
class CreateCmd(Command):
    """Command handler for creating agents from a configuration file."""
    
    def __init__(self, args):
        self.args = args
        super().__init__(self.args)

    def __create_agents(self, agents_yaml):
        try:
            create_agents(agents_yaml)
        except Exception as e:
            self._check_verbose()
            raise RuntimeError(f"{str(e)}") from e

    def AGENTS_FILE(self):
        return self.args['AGENTS_FILE']

    def name(self):
      return "create"

    def create(self):
        """Create agents from the specified configuration file.
        
        Returns:
            int: Return code (0 for success, 1 for failure)
        """
        agents_yaml = parse_yaml(self.AGENTS_FILE())
        try:
            self.__create_agents(agents_yaml)
        except Exception as e:
            self._check_verbose()
            Console.error(f"Unable to create agents: {str(e)}")
        return 0

# Run command group
#  maestro run AGENTS_FILE WORKFLOW_FILE [options]
class RunCmd(Command):
    """Command handler for running a workflow with specified agents and workflow files."""
    
    def __init__(self, args):
        self.args = args
        super().__init__(self.args)

    # private

    def __run_agents_workflow(self, agents_yaml, workflow_yaml):
        try:
            workflow = Workflow(agents_yaml, workflow_yaml[0])
            asyncio.run(workflow.run())
        except Exception as e:
            self._check_verbose()
            raise RuntimeError(f"{str(e)}") from e
        return 0

    def __read_prompt(self):
        return Console.read('Enter your prompt: ')

    # public

    def AGENTS_FILE(self):
        return self.args['AGENTS_FILE']

    def WORKFLOW_FILE(self):
        return self.args['WORKFLOW_FILE']

    def prompt(self):
        return self.args.get('--prompt')

    def name(self):
      return "run"

class RunCmd(Command):
    """Command handler for running a workflow with specified agents and workflow files."""

    def __init__(self, args):
        self.args = args
        super().__init__(self.args)

    def __read_prompt(self):
        return Console.read('Enter your prompt: ')
    
    def AGENTS_FILE(self):
        return self.args['AGENTS_FILE']

    def WORKFLOW_FILE(self):
        return self.args['WORKFLOW_FILE']

    def prompt(self):
        return self.args.get('--prompt')

    def name(self):
        return "run"
    
    def run(self):
        """Run a workflow with specified agents and workflow files."""
        logger = FileLogger()
        workflow_id = logger.generate_workflow_id()

        workflow_yaml = parse_yaml(self.WORKFLOW_FILE())

        agents_file_arg = self.AGENTS_FILE()
        if agents_file_arg and agents_file_arg != 'None':
            agents_yaml = parse_yaml(agents_file_arg)
        else:
            inferred_path = os.path.join(os.path.dirname(self.WORKFLOW_FILE()), "agents.yaml")
            if os.path.exists(inferred_path):
                agents_yaml = parse_yaml(inferred_path)
                Console.print(f"[INFO] Auto-loaded agents.yaml from: {inferred_path}")
            else:
                agents_yaml = None
                Console.warn("⚠️ No agents.yaml path provided or found — skipping custom_agent label handling.")

        if self.prompt():
            prompt = self.__read_prompt()
            workflow_yaml[0]['spec']['template']['prompt'] = prompt

        try:
            workflow = Workflow(
                agent_defs=agents_yaml,
                workflow=workflow_yaml[0],
                workflow_id=workflow_id,
                logger=logger
            )
            start_time = datetime.now(UTC)
            result = asyncio.run(workflow.run())
            end_time = datetime.now(UTC)
            duration_ms = int((end_time - start_time).total_seconds() * 1000)

            workflow_name = workflow_yaml[0]["metadata"]["name"]
            prompt = workflow_yaml[0]["spec"]["template"].get("prompt", "")
            models_used = [
                agent["spec"].get("model") or f"code:{agent['metadata']['name']}"
                for agent in agents_yaml or []
            ]

            EXCLUDED_CUSTOM_AGENTS = {"slack_agent", "scoring_agent"}
            agent_labels = {}
            if agents_yaml:
                for agent_def in agents_yaml:
                    name = agent_def.get("metadata", {}).get("name")
                    custom_agent = agent_def.get("metadata", {}).get("labels", {}).get("custom_agent", "")
                    if name:
                        agent_labels[name.lower()] = custom_agent

            output = "N/A"
            if result:
                for step_name in reversed(list(workflow.steps.keys())):
                    step_result = result.get(step_name)
                    step_obj = workflow.steps[step_name]
                    agent_obj = getattr(step_obj, "step_agent", None)
                    agent_name = ""
                    if isinstance(agent_obj, str):
                        agent_name = agent_obj
                    elif hasattr(agent_obj, "agent_name"):
                        agent_name = agent_obj.agent_name
                    agent_key = agent_name.lower()
                    custom_type = agent_labels.get(agent_key, "")
                    if step_result and custom_type not in EXCLUDED_CUSTOM_AGENTS:
                        output = step_result
                        break

            logger.log_workflow_run(
                workflow_id=workflow_id,
                workflow_name=workflow_name,
                prompt=prompt,
                output=output,
                models_used=models_used,
                status="success",
                start_time=start_time,
                end_time=end_time,
                duration_ms=duration_ms
            )

        except Exception as e:
            self._check_verbose()
            Console.error(f"Unable to run workflow: {str(e)}")
            end_time = datetime.now(UTC)
            duration_ms = int((end_time - start_time).total_seconds() * 1000)
            logger.log_workflow_run(
                workflow_id=workflow_id,
                workflow_name="UNKNOWN",
                prompt="",
                output="",
                models_used=[],
                status="error",
                start_time=start_time,
                end_time=end_time,
                duration_ms=duration_ms
            )
            return 1

        return 0
        
# Deploy command group
#  maestro deploy AGENTS_FILE WORKFLOW_FILE [options]
class DeployCmd(Command):
    """Command handler for deploying a workflow to a Kubernetes cluster or local server."""
    
    def __init__(self, args):
        self.args = args
        super().__init__(self.args)
    
    def __deploy_agents_workflow_streamlit(self):
        try:
            sys.argv = ["uv", "run", "streamlit", "run", "--ui.hideTopBar", "True", "--client.toolbarMode", "minimal", f"{os.path.dirname(__file__)}/streamlit_deploy.py", self.AGENTS_FILE(), self.WORKFLOW_FILE()]
            self.process = subprocess.Popen(sys.argv)
        except Exception as e:
            self._check_verbose()
            raise RuntimeError(f"{str(e)}") from e
        return 0

    def __deploy_agents_workflow(self, agents_yaml, workflow_yaml, env):
        try:
            if self.docker():
                deploy = Deploy(agents_yaml, workflow_yaml, env)
                deploy.deploy_to_docker()  
                if not self.silent():
                    Console.ok(f"Workflow deployed: http://127.0.0.1:5000")
            elif self.k8s():
                deploy = Deploy(agents_yaml, workflow_yaml, env)
                deploy.deploy_to_kubernetes()
                if not self.silent():
                    Console.ok(f"Workflow deployed: http://<kubernetes address>:30051")            
            else:
                self.__deploy_agents_workflow_streamlit()
                if not self.silent():
                    Console.ok(f"Workflow deployed: http://localhost:8501/?embed=true")
        except Exception as e:
            self._check_verbose()
            raise RuntimeError(f"Unable to deploy workflow: {str(e)}") from e
        return 0            

    def auto_prompt(self):
        return self.args.get('--auto-prompt', False)

    def url(self):
        if self.args['--url'] == "" or self.args['--url'] == None:
            return "127.0.0.1:5000"
        return self.args['--url'] 

    def k8s(self):
        return self.args['--k8s'] or self.args['--kubernetes']

    def docker(self):
        return self.args['--docker']

    def streamlit(self):
        return self.args['--streamlit']

    def AGENTS_FILE(self):
        return self.args['AGENTS_FILE']

    def WORKFLOW_FILE(self):
        return self.args['WORKFLOW_FILE']

    def ENV(self):
        env_vars = self.args['ENV']
        if self.auto_prompt():
            env_vars.append("AUTO_RUN=true")
        return " ".join(env_vars)

    def name(self):
      return "deploy"

    def deploy(self):
        """Deploy a workflow to a Kubernetes cluster or local server.
        
        Returns:
            int: Return code (0 for success, 1 for failure)
        """
        try:
            self.__deploy_agents_workflow(self.AGENTS_FILE(), self.WORKFLOW_FILE(), self.ENV())
        except Exception as e:
            self._check_verbose()
            Console.error(f"Unable to deploy workflow: {str(e)}")
            return 1
        return 0
        

# Mermaid command group
# $ maestro mermaid WORKFLOW_FILE [options]
class MermaidCmd(Command):
    """Command handler for generating mermaid diagrams from a workflow file."""
    
    def __init__(self, args):
        self.args = args
        super().__init__(self.args)

    # private    
    def __mermaid(self, workflow_yaml) -> str:
        mermaid = ""
        workflow = Workflow(None, workflow_yaml)
        if self.sequenceDiagram():
            mermaid = workflow.to_mermaid("sequenceDiagram")
        elif self.flowchart_td():
            mermaid = workflow.to_mermaid("flowchart", "TD")
        elif self.flowchart_lr():            
            mermaid = workflow.to_mermaid("flowchart", "LR")
        else:
            mermaid = workflow.to_mermaid("sequenceDiagram")
        return mermaid

    # public options
    def WORKFLOW_FILE(self):
        return self.args.get('WORKFLOW_FILE')

    def sequenceDiagram(self):
        return self.args.get('--sequenceDiagram')

    def flowchart_td(self):
        return self.args.get('--flowchart-td')

    def flowchart_lr(self):
        return self.args.get('--flowchart-lr')

    def name(self):
      return "mermaid"

    # public command method
    def mermaid(self):
        """Generate a mermaid diagram from a workflow file.
        
        Returns:
            int: Return code (0 for success, 1 for failure)
        """
        workflow_yaml = parse_yaml(self.WORKFLOW_FILE())
        try:            
            mermaid = self.__mermaid(workflow_yaml)
            if not self.silent():
                Console.ok("Created mermaid for workflow\n")
            Console.print(mermaid + "\n")
        except Exception as e:
            self._check_verbose()
            Console.error(f"Unable to generate mermaid for workflow: {str(e)}")
            return 1
        return 0

# MetaAgents command group
# $ maestro meta-agents TEXT_FILE [options]
class MetaAgentsCmd(Command):
    """Command handler for running meta-agents on a text file."""
    
    def __init__(self, args):
        self.args = args
        super().__init__(self.args)

    # private    
    def __meta_agents(self, text_file) -> int:
        try:
            sys.argv = ["uv", "run", "streamlit", "run", "--ui.hideTopBar", "True", "--client.toolbarMode", "minimal", f"{os.path.dirname(__file__)}/streamlit_meta_agents_deploy.py", text_file]
            self.process = subprocess.Popen(sys.argv)
        except Exception as e:
            self._check_verbose()
            raise RuntimeError(f"{str(e)}") from e
        return 0

    # public options
    def TEXT_FILE(self):
        return self.args.get('TEXT_FILE')

    def name(self):
      return "meta-agents"

    # public command method
    def meta_agents(self):
        """Run meta-agents on a text file.
        
        Returns:
            int: Return code (0 for success, 1 for failure)
        """
        try:
            rc = self.__meta_agents(self.TEXT_FILE())
            if not self.silent():
                Console.ok("Running meta-agents\n")
        except Exception as e:
            self._check_verbose()
            Console.error(f"Unable to run meta-agents: {str(e)}")
            return 1
        return 0

# Clean command group
#  maestro clean [options]
class CleanCmd(Command):
    """Command handler for cleaning up running processes."""
    
    def __init__(self, args):
        self.args = args
        super().__init__(self.args)

    def __clean(self):
        try:
            for pid in psutil.pids():
                try:
                    process = psutil.Process(pid)
                    cmd = process.cmdline()
                    if len(cmd) > 3 and "streamlit" in cmd[1]:
                        process.send_signal(signal.SIGTERM)
                except (psutil.NoSuchProcess, psutil.AccessDenied, psutil.ZombieProcess):
                    pass
        except Exception as e:
            self._check_verbose()
            raise RuntimeError(f"{str(e)}") from e

    # public
    
    def name(self):
      return "clean"

    def clean(self):
        """Clean up running processes.
        
        Returns:
            int: Return code (0 for success, 1 for failure)
        """
        try:
            self.__clean()
        except Exception as e:
            self._check_verbose()
            Console.error(f"Unable to clean: {str(e)}")
            return 1
        return 0

# CreateCr command group
#  maestro create-cr YAML_FILE [options]
def sanitize_name(name):
    new_name = re.sub(r'[^a-zA-Z0-9]','-', name).lower().replace(" ", "-")
    if re.search(r'[.-0-9]$', new_name):
        return new_name + 'e'
    else:
        return new_name

class CreateCrCmd(Command):
    def __init__(self, args):
        self.args = args
        super().__init__(self.args)

    def YAML_FILE(self):
        return self.args['YAML_FILE']

    def name(self):
      return "create-cr"

    def __create_cr(self):
        try:

            file_path = self.YAML_FILE()
            with open(file_path, 'r') as file:
                multiple = yaml.safe_load_all(file)

                for data in multiple:
                    data['apiVersion'] = "maestro.ai4quantum.com/v1alpha1"
                    if 'metadata' in data and 'name' in data['metadata']:
                        data['metadata']['name'] = sanitize_name(data['metadata']['name'])
                    if 'metadata' in data and 'labels' in data['metadata']:
                        for key in data['metadata']['labels']:
                            data['metadata']['labels'][key] = sanitize_name(data['metadata']['labels'][key])
                    if data['kind'] == "Workflow":
                        # remove template.meatdata
                        if data['spec']['template'].get('metadata'):
                            del data['spec']['template']['metadata']
                        if data['spec']['template'].get('agents'):
                            agents = data['spec']['template']['agents']
                            samitized_agents = []
                            for agent in agents:
                                samitized_agents.append(sanitize_name(agent))
                            data['spec']['template']['agents'] = samitized_agents
                        if data['spec']['template'].get('steps'):
                            steps = data['spec']['template']['steps']
                            for step in steps:
                                if step.get('agent'):
                                    step['agent'] = sanitize_name(step['agent'])
                                if step.get('parallel'):
                                    agents = step['parallel']
                                    samitized_agents = []
                                    for agent in agents:
                                        samitized_agents.append(sanitize_name(agent))
                                    step['parallel'] = samitized_agents
                        if data['spec']['template'].get('exception'):
                            exception = data['spec']['template']['exception']
                            if exception.get('agent'):
                                exception['agent'] = sanitize_name(exception['agent'])
                    with open("temp_yaml", 'w') as file:
                        yaml.safe_dump(data, file)
                        result = subprocess.run(['kubectl', 'apply', "-f", "temp_yaml"], capture_output=True, text=True)
                        if result.returncode != 0:
                            print(f"Stderr: {result.stderr}")
                            return 1
        except Exception as e:
            self._check_verbose()
            raise RuntimeError(f"{str(e)}") from e

    def create_cr(self):
        try:
            self.__create_cr()
        except Exception as e:
            self._check_verbose()
            Console.error(f"Unable to create CR: {str(e)}")
            return 1
        return 0

# Serve command group
#  maestro serve AGENTS_FILE [options]
class ServeCmd(Command):
    """Command handler for serving agents via HTTP endpoints."""
    
    def __init__(self, args):
        self.args = args
        super().__init__(self.args)

    # private
    def __serve_agent(self, agents_file: str, agent_name: str = None, 
                     host: str = "127.0.0.1", port: int = 8000):
        """Serve an agent via FastAPI."""
        try:
            serve_agent(agents_file, agent_name, host, port)
        except Exception as e:
            self._check_verbose()
            raise RuntimeError(f"Failed to serve agent: {str(e)}") from e

    # public options
    def AGENTS_FILE(self):
        return self.args.get('AGENTS_FILE')

    def agent_name(self):
        return self.args.get('--agent-name')

    def host(self):
        host_str = self.args.get('--host')
        if host_str is None:
            return '127.0.0.1'
        return host_str

    def port(self):
        port_str = self.args.get('--port')
        if port_str is None:
            return 8000
        try:
            return int(port_str)
        except (ValueError, TypeError):
            raise ValueError(f"Invalid port number: {port_str}")

    def name(self):
        return "serve"

    # public command method
    def serve(self):
        """Serve an agent via HTTP endpoints.
        
        Returns:
            int: Return code (0 for success, 1 for failure)
        """
        try:
            self.__serve_agent(
                self.AGENTS_FILE(),
                self.agent_name(),
                self.host(),
                self.port()
            )
            if not self.silent():
                Console.ok("Agent server started successfully")
        except Exception as e:
            self._check_verbose()
            Console.error(f"Unable to serve agent: {str(e)}")
            return 1
        return 0<|MERGE_RESOLUTION|>--- conflicted
+++ resolved
@@ -20,12 +20,9 @@
 from maestro.deploy import Deploy
 from maestro.workflow import Workflow, create_agents
 from maestro.cli.common import Console, parse_yaml
-<<<<<<< HEAD
 from maestro.file_logger import FileLogger
 from datetime import datetime, UTC
-=======
 from maestro.cli.fastapi_serve import serve_agent
->>>>>>> c7f94170
 
 # Root CLI class
 class CLI:
