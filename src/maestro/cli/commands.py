--- conflicted
+++ resolved
@@ -291,22 +291,9 @@
         self.args = args
         super().__init__(self.args)
 
-    # private
-
-    def __run_agents_workflow(self, agents_yaml, workflow_yaml):
-        try:
-            workflow = Workflow(agents_yaml, workflow_yaml[0])
-            asyncio.run(workflow.run())
-        except Exception as e:
-            self._check_verbose()
-            raise RuntimeError(f"{str(e)}") from e
-        return 0
-
     def __read_prompt(self):
         return Console.read("Enter your prompt: ")
 
-    # public
-
     def AGENTS_FILE(self):
         return self.args["AGENTS_FILE"]
 
@@ -319,57 +306,28 @@
     def name(self):
         return "run"
 
-class RunCmd(Command):
-    """Command handler for running a workflow with specified agents and workflow files."""
-
-    def __init__(self, args):
-        self.args = args
-        super().__init__(self.args)
-
-    def __read_prompt(self):
-        return Console.read('Enter your prompt: ')
-    
-    def AGENTS_FILE(self):
-        return self.args['AGENTS_FILE']
-
-    def WORKFLOW_FILE(self):
-        return self.args['WORKFLOW_FILE']
-
-    def prompt(self):
-        return self.args.get('--prompt')
-
-    def name(self):
-        return "run"
-    
     def run(self):
-<<<<<<< HEAD
-        """Run a workflow with specified agents and workflow files.
-
-        Returns:
-            int: Return code (0 for success, 1 for failure)
-        """
-        agents_yaml, workflow_yaml = None, None
-        if self.AGENTS_FILE() is not None and self.AGENTS_FILE() != "None":
-            agents_yaml = parse_yaml(self.AGENTS_FILE())
-=======
         """Run a workflow with specified agents and workflow files."""
         logger = FileLogger()
         workflow_id = logger.generate_workflow_id()
 
->>>>>>> 8d3efb3c
         workflow_yaml = parse_yaml(self.WORKFLOW_FILE())
 
         agents_file_arg = self.AGENTS_FILE()
-        if agents_file_arg and agents_file_arg != 'None':
+        if agents_file_arg and agents_file_arg != "None":
             agents_yaml = parse_yaml(agents_file_arg)
         else:
-            inferred_path = os.path.join(os.path.dirname(self.WORKFLOW_FILE()), "agents.yaml")
+            inferred_path = os.path.join(
+                os.path.dirname(self.WORKFLOW_FILE()), "agents.yaml"
+            )
             if os.path.exists(inferred_path):
                 agents_yaml = parse_yaml(inferred_path)
                 Console.print(f"[INFO] Auto-loaded agents.yaml from: {inferred_path}")
             else:
                 agents_yaml = None
-                Console.warn("⚠️ No agents.yaml path provided or found — skipping custom_agent label handling.")
+                Console.warn(
+                    "⚠️ No agents.yaml path provided or found — skipping custom_agent label handling."
+                )
 
         if self.prompt():
             prompt = self.__read_prompt()
@@ -380,7 +338,7 @@
                 agent_defs=agents_yaml,
                 workflow=workflow_yaml[0],
                 workflow_id=workflow_id,
-                logger=logger
+                logger=logger,
             )
             start_time = datetime.now(UTC)
             result = asyncio.run(workflow.run())
@@ -399,7 +357,11 @@
             if agents_yaml:
                 for agent_def in agents_yaml:
                     name = agent_def.get("metadata", {}).get("name")
-                    custom_agent = agent_def.get("metadata", {}).get("labels", {}).get("custom_agent", "")
+                    custom_agent = (
+                        agent_def.get("metadata", {})
+                        .get("labels", {})
+                        .get("custom_agent", "")
+                    )
                     if name:
                         agent_labels[name.lower()] = custom_agent
 
@@ -429,7 +391,7 @@
                 status="success",
                 start_time=start_time,
                 end_time=end_time,
-                duration_ms=duration_ms
+                duration_ms=duration_ms,
             )
 
         except Exception as e:
@@ -446,7 +408,7 @@
                 status="error",
                 start_time=start_time,
                 end_time=end_time,
-                duration_ms=duration_ms
+                duration_ms=duration_ms,
             )
             return 1
 
