--- conflicted
+++ resolved
@@ -217,10 +217,7 @@
     workflow_name: str
     timestamp: str
 
-<<<<<<< HEAD
-=======
-
->>>>>>> c1a20ed3
+
 class FastAPIWorkflowServer:
     """FastAPI server for serving Maestro workflow."""
 
@@ -290,11 +287,7 @@
             agents_yaml = parse_yaml(self.agents_file)
             workflow_yaml = parse_yaml(self.workflow_file)
             self.workflow = Workflow(agents_yaml, workflow_yaml[0])
-<<<<<<< HEAD
-            Console.ok(f"Workflow loaded")
-=======
             Console.ok("Workflow loaded")
->>>>>>> c1a20ed3
         except Exception as e:
             Console.error(f"Failed to load workflow: {str(e)}")
             raise
@@ -304,18 +297,6 @@
         Console.print(f"Starting Maestro workflow server on {host}:{port}")
         Console.print(f"API documentation available at: http://{host}:{port}/docs")
         Console.print(f"Health check available at: http://{host}:{port}/health")
-<<<<<<< HEAD
-
-        uvicorn.run(
-            self.app,
-            host=host,
-            port=port,
-            log_level="info"
-        )
-
-def serve_workflow(agents_file: str, workflow_file: str,
-                host: str = "127.0.0.1", port: int = 8000):
-=======
 
         uvicorn.run(self.app, host=host, port=port, log_level="info")
 
@@ -323,7 +304,6 @@
 def serve_workflow(
     agents_file: str, workflow_file: str, host: str = "127.0.0.1", port: int = 8000
 ):
->>>>>>> c1a20ed3
     """Serve a workflow via FastAPI.
 
     Args:
