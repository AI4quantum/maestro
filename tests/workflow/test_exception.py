#!/usr/bin/env python3

# SPDX-License-Identifier: Apache-2.0
# Copyright © 2025 IBM

import os
import yaml
import sys
import io
import unittest
from unittest import TestCase
from maestro.workflow import Workflow

import asyncio


def parse_yaml(file_path):
    with open(file_path, "r") as file:
        yaml_data = list(yaml.safe_load_all(file))
    return yaml_data


# `exception` tests
class TestException(TestCase):
    def tearDown(self):
        self.workflow = None

    def test_exception(self):
        self.agents_yaml = parse_yaml(
            os.path.join(os.path.dirname(__file__), "../yamls/agents/simple_agent.yaml")
        )
        self.workflow_yaml = parse_yaml(
            os.path.join(
                os.path.dirname(__file__), "../yamls/workflows/exception_workflow.yaml"
            )
        )
        self.workflow = Workflow(self.agents_yaml, self.workflow_yaml[0])
        output = io.StringIO()
        sys.stdout = output
        asyncio.run(self.workflow.run())
        assert "Running test4..." in output.getvalue()

    def test_exception_no_exception(self):
        self.agents_yaml = parse_yaml(
            os.path.join(os.path.dirname(__file__), "../yamls/agents/simple_agent.yaml")
        )
        self.workflow_yaml = parse_yaml(
            os.path.join(
                os.path.dirname(__file__),
                "../yamls/workflows/exception_no_exception_workflow.yaml",
            )
        )
        self.workflow = Workflow(self.agents_yaml, self.workflow_yaml[0])
<<<<<<< HEAD
        try:
            asyncio.run(self.workflow.run())
        except Exception as excep:
            print(excep)
            assert "Agent doesn't exist" in str(excep)
=======
        with pytest.raises(Exception) as exc_info:
                    asyncio.run(self.workflow.run())

        assert "Could not find agent named" in str(exc_info.value)


>>>>>>> 8d3efb3c


if __name__ == "__main__":
    unittest.main()<|MERGE_RESOLUTION|>--- conflicted
+++ resolved
@@ -4,6 +4,8 @@
 # Copyright © 2025 IBM
 
 import os
+
+import pytest
 import yaml
 import sys
 import io
@@ -51,21 +53,11 @@
             )
         )
         self.workflow = Workflow(self.agents_yaml, self.workflow_yaml[0])
-<<<<<<< HEAD
-        try:
+        with pytest.raises(Exception) as exc_info:
             asyncio.run(self.workflow.run())
-        except Exception as excep:
-            print(excep)
-            assert "Agent doesn't exist" in str(excep)
-=======
-        with pytest.raises(Exception) as exc_info:
-                    asyncio.run(self.workflow.run())
 
         assert "Could not find agent named" in str(exc_info.value)
 
 
->>>>>>> 8d3efb3c
-
-
 if __name__ == "__main__":
     unittest.main()