#!/usr/bin/env python3

# Copyright © 2025 IBM
#
# Licensed under the Apache License, Version 2.0 (the "License");
# you may not use this file except in compliance with the License.
# You may obtain a copy of the License at
#
#     http://www.apache.org/licenses/LICENSE-2.0
#
# Unless required by applicable law or agreed to in writing, software
# distributed under the License is distributed on an "AS IS" BASIS,
# WITHOUT WARRANTIES OR CONDITIONS OF ANY KIND, either express or implied.
# See the License for the specific language governing permissions and
# limitations under the License.

import os, dotenv

from src.step import Step
from src.agent_factory import AgentFramework

from src.crewai_agent import CrewAIAgent
from src.bee_agent import BeeAgent
from src.mock_agent import MockAgent
from src.agent import save_agent, restore_agent

dotenv.load_dotenv() #TODO is this needed now that __init__.py in package runs this?

def get_agent_class(framework: str) -> type:
    if os.getenv("DRY_RUN"):
        return MockAgent
    if framework == "crewai":
        return CrewAIAgent
    else:
        return BeeAgent

def create_agents(agent_defs):
    for agent_def in agent_defs:
        # Use 'bee' if this value isn't set
        #
        agent_def["spec"]["framework"] = agent_def["spec"].get(
            "framework", AgentFramework.BEE
        )
        save_agent(get_agent_class(agent_def["spec"]["framework"])(agent_def))

class Workflow:
    def __init__(self, agent_defs={}, workflow={}):
        """Execute sequential workflow.
        input:
            agents: array of agent definitions, saved agent names, or None (agents in workflow must be pre-created)
            workflow: workflow definition
        """
        self.agents = {}
        self.steps = {}
                
        self.agent_defs = agent_defs
        self.workflow = workflow

    async def run(self):
        """Execute workflow."""
        self.create_or_restore_agents(self.agent_defs, self.workflow)
        return await self._condition()

    def create_or_restore_agents(self, agent_defs, workflow):
        if agent_defs:
            if type(agent_defs[0]) == str:
                for agent_name in agent_defs:
                    self.agents[agent_name] = restore_agent(agent_def)
            else:
                for agent_def in agent_defs:
                  # Use 'bee' if this value isn't set
                  #
                  agent_def["spec"]["framework"] = agent_def["spec"].get(
                      "framework", AgentFramework.BEE
                  )
                  self.agents[agent_def["metadata"]["name"]] = get_agent_class(agent_def["spec"]["framework"])(agent_def)
        else:
            for agent in workflow["spec"]["template"]["agents"]:
                self.agents[agent] = restore_agent(agent)
    
    def find_index(self, steps, name):
        for step in steps:
            if step.get("name") == name:
                return steps.index(step)
    
<<<<<<< HEAD
    # private methods

    def _sequence(self):
        prompt = self.workflow["spec"]["template"].get("prompt", "")
        steps = self.workflow["spec"]["template"].get("steps", [])
        if not steps:
            raise ValueError("Workflow is missing required 'steps' key in 'spec'")
        step_results = {}
        for i, step in enumerate(steps):
            agent_name = step["agent"]
            agent_instance = self.agents.get(agent_name)
            if not agent_instance:
                raise ValueError(f"Agent {agent_name} not found for step {step['name']}")
            step_results[f"step_{i}"] = prompt
            response = agent_instance.run(prompt)
            prompt = response if isinstance(response, str) else response.get("prompt", prompt)
        step_results["final_prompt"] = prompt
        return step_results

    def _condition(self):
=======
    async def _condition(self):
>>>>>>> 2348cb98
        prompt = self.workflow["spec"]["template"]["prompt"]
        steps = self.workflow["spec"]["template"]["steps"]
        for step in steps:
            if step.get("agent"):
                step["agent"] = self.agents.get(step["agent"])
            if step.get("parallel"):
                agents = []
                for agent in step.get("parallel"):
                    agents.append(self.agents.get(agent))
                step["parallel"] = agents
            self.steps[step["name"]] = Step(step)
        current_step = self.workflow["spec"]["template"]["steps"][0]["name"]
        step_results = {}
        while True:
            response = await self.steps[current_step].run(prompt)
            prompt = response["prompt"]
            if response.get("next"):
                current_step = response["next"]
            else:
                if current_step == steps[len(steps)-1].get("name"):
                    break
                else:
                    current_step = steps[self.find_index(steps, current_step)+1].get("name")
        step_results["final_prompt"] = prompt
        return step_results<|MERGE_RESOLUTION|>--- conflicted
+++ resolved
@@ -83,7 +83,6 @@
             if step.get("name") == name:
                 return steps.index(step)
     
-<<<<<<< HEAD
     # private methods
 
     def _sequence(self):
@@ -103,10 +102,7 @@
         step_results["final_prompt"] = prompt
         return step_results
 
-    def _condition(self):
-=======
     async def _condition(self):
->>>>>>> 2348cb98
         prompt = self.workflow["spec"]["template"]["prompt"]
         steps = self.workflow["spec"]["template"]["steps"]
         for step in steps:
