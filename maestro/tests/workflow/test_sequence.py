--- conflicted
+++ resolved
@@ -1,19 +1,26 @@
 #!/usr/bin/env python3
-# SPDX-License-Identifier: Apache-2.0
 
-import yaml
-import dotenv
+# Copyright © 2025 IBM
+#
+# Licensed under the Apache License, Version 2.0 (the "License");
+# you may not use this file except in compliance with the License.
+# You may obtain a copy of the License at
+#
+#     http://www.apache.org/licenses/LICENSE-2.0
+#
+# Unless required by applicable law or agreed to in writing, software
+# distributed under the License is distributed on an "AS IS" BASIS,
+# WITHOUT WARRANTIES OR CONDITIONS OF ANY KIND, either express or implied.
+# See the License for the specific language governing permissions and
+# limitations under the License.
+
+import os, yaml, dotenv
+
 from unittest import TestCase
 from pytest_mock import mocker
-import os
 
-<<<<<<< HEAD
-from workflow import Workflow
-from bee_agent import BeeAgent
-=======
-from src import Workflow
-from src import BeeAgent
->>>>>>> ad7b52a4
+from src.workflow import Workflow
+from src.bee_agent import BeeAgent
 
 dotenv.load_dotenv()
 
