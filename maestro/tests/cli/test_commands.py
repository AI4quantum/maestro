--- conflicted
+++ resolved
@@ -318,11 +318,7 @@
             self.fail(f"Exception running command: {str(e)}")
 
 # `meta-agents` commmand tests
-<<<<<<< HEAD
-class MetaAgentsCommand(TestCommand):
-=======
 class MetaAgentsCommandTest(TestCommand):
->>>>>>> affa5d85
     def setUp(self):
         self.args = {
                         '--dry-run': False,
